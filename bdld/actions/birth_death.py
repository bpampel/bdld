"""Birth death algorithm"""

from collections import OrderedDict
import copy
from typing import List, Optional, Union, Tuple

import numpy as np

from bdld.actions.action import Action
from bdld.actions.bussi_parinello_ld import BpldParticle
from bdld import grid
from bdld.helpers.misc import initialize_file


class BirthDeath(Action):
    """Birth death algorithm.

    This has a lot of instance attributes, containing also some statistics.

    :param particles: list of Particles shared with MD
    :param stride: number of MD timesteps between birth-death exectutions
    :param dt: time between subsequent birth-death evaluations
    :param kt: thermal energy of system
    :param inv_kt: inverse of kt for faster access
    :param bw: bandwidth for gaussian kernels per direction
    :param rate_fac: factor for b/d probabilities in exponential
    :param correction_variant: correction from original algorithm
    :param correction: Grid holding the correction values.
                       Note that these have different meaning depending on the
                       variant (additive / multiplicative)
    :param rng: random number generator instance for birth-death moves
    :param stats: Stats class instance collecting statistics
    """

    def __init__(
        self,
        particles: List[BpldParticle],
        md_dt: float,
        stride: int,
        bw: Union[List[float], np.ndarray],
        kt: float,
<<<<<<< HEAD
        exp_factor: float,
        recalc_probs: bool = False,
=======
        rate_factor: Optional[float] = None,
>>>>>>> 341de9d4
        correction_variant: Optional[str] = None,
        eq_density: Optional[grid.Grid] = None,
        seed: Optional[int] = None,
        stats_stride: Optional[int] = None,
        stats_filename: Optional[str] = None,
    ) -> None:
        """Provide all arguments, set up correction if desired

        :param particles: list of Particles shared with MD
        :param md_dt: timestep of MD
        :param stride: number of timesteps between birth-death exectutions
        :param bw: bandwidth for gaussian kernels per direction
        :param kt: thermal energy of system
        :param rate_factor: factor of probabilities in exponential, default 1
        :param correction_variant: correction from original algorithm
                                   can be "additive", "multiplicative" or None
<<<<<<< HEAD
        :param recalc_probs: Recalculate probabilities after each event
        :param eq_density: Equilibrium probability density of system, (grid, values)
=======
        :param eq_density: Equilibrium probability density of system
>>>>>>> 341de9d4
        :param seed: Seed for rng (optional)
        :param stats_stride: Print statistics every n time steps
        :param stats_filename: File to print statistics to (optional, else stdout)
        """
        self.particles: List[BpldParticle] = particles
        self.stride: int = stride
        self.dt: float = md_dt * stride
        self.bw: np.ndarray = np.array(bw, dtype=float)
        self.kt: float = kt
        self.inv_kt: float = 1 / kt
<<<<<<< HEAD
        self.exp_fac: float = exp_factor or 1.
        self.recalc_probs: bool = recalc_probs
=======
        # set default only here to allow passing None as argument
        self.rate_fac: float = rate_factor or 1.0
>>>>>>> 341de9d4
        self.rng: np.random.Generator = np.random.default_rng(seed)
        self.stats_stride: Optional[int] = stats_stride
        self.stats = self.Stats(self, stats_filename)
        print(
            f"Setting up birth/death scheme\n"
            f"Parameters:\n"
            f"  dt = {self.dt}\n"
            f"  bw = {self.bw}\n"
            f"  kt = {self.kt}\n"
            f"  rate_fac = {self.rate_fac}"
        )
        if seed:
            print(f"  seed = {seed}")
        if recalc_probs:
            print("  recalculating the probabilities after every successful event")
        self.correction_variant: Optional[str] = correction_variant
        self.correction: Optional[grid.Grid] = None
        if self.correction_variant:
            if not eq_density:
                raise ValueError("No equilibrium density for the correction was passed")
            if self.correction_variant == "additive":
                print("  using the additive correction")
                # multiplicative: correction grid holds
                # -log(K*pi) + log(pi) - {average of the first two terms}
                self.correction = calc_additive_correction(eq_density, self.bw, "same")
            elif self.correction_variant == "multiplicative":
                print("  using the multiplicative correction")
                # multiplicative: correction grid holds -log(K*pi)
                conv = dens_kernel_convolution(eq_density, self.bw, "same")
                self.correction = -np.log(
                    grid.sparsify(conv, [101] * conv.n_dim, "linear")
                )
            else:
                raise ValueError(
                    f"Specified correction variant {self.correction_variant} was not understood"
                )

        print()

    def run(self, step: int) -> None:
        """Perform birth-death step on particles

        :param step: current timestep of simulation
        """
        if step % self.stride == 0:
            self.calculate_birth_death()
        if self.stats_stride and step % self.stats_stride == 0:
            self.stats.print(step)

    def final_run(self, step: int) -> None:
        """Print out stats if they were not before"""
        if not self.stats_stride:
            self.stats.print(step)

    def calculate_birth_death(self) -> None:
        """Calculate which particles to kill and duplicate and perform the task

        The particles will be processed in random order
        By default the beta values will be evaluated only once at the beginning,
        set recalc_probs to change this behavior
        """
        num_part = len(self.particles)
<<<<<<< HEAD

        beta = self.calc_betas()  # initial calculation of betas
        rand = self.rng.random(num_part)  # rng for all at once

        particle_indices = np.arange(num_part)
        self.rng.shuffle(particle_indices)
        for i in particle_indices:
            if beta[i] > 0:
                self.kill_attempts += 1
            if beta[i] < 0:
                self.dup_attempts += 1
            prob = 1 - np.exp(-np.abs(beta[i]) * self.dt * self.exp_fac)
            if rand[i] <= prob:
                rand_other = self.random_particle(num_part, i)
                if beta[i] > 0:
                    self.kill_count += 1
                    self.particles[i] = copy.deepcopy(self.particles[rand_other])
                elif beta[i] < 0:
                    self.dup_count += 1
                    self.particles[rand_other] = copy.deepcopy(self.particles[i])
                if self.recalc_probs:
                    beta = self.calc_betas()
=======
        dup_list: List[int] = []
        kill_list: List[int] = []
        beta = self.calc_betas()
        # get number of attempts from betas
        curr_kill_attempts = np.count_nonzero(beta > 0)
        self.stats.kill_attempts += curr_kill_attempts
        self.stats.dup_attempts += num_part - curr_kill_attempts

        # evaluate all at same time not sequentially as in original paper
        # does it matter?
        prob = 1 - np.exp(-np.abs(beta) * self.dt * self.rate_fac)
        rand = self.rng.random(num_part)
        event_particles = np.where(rand <= prob)[0]
        self.rng.shuffle(event_particles)
        for i in event_particles:
            if i not in kill_list:
                if beta[i] > 0:
                    kill_list.append(i)
                    dup_list.append(self.random_other(num_part, i))
                    self.stats.kill_count += 1
                elif beta[i] < 0:
                    dup_list.append(i)
                    kill_list.append(self.random_other(num_part, i))
                    self.stats.dup_count += 1

        return list(zip(dup_list, kill_list))
>>>>>>> 341de9d4

    def calc_betas(self) -> np.ndarray:
        """Calculate the birth/death rate for every particle"""

        pos = np.array([p.pos for p in self.particles])
        with np.errstate(divide="ignore"):
            # density can be zero and make beta -inf. Filter when averaging in next step
            beta = np.log(walker_density(pos, self.bw))

        # if outside of corrections grid: doesn't throw error but sets correction to 0
        if self.correction_variant == "additive" or not self.correction_variant:
            ene = np.array([p.energy for p in self.particles])
            beta += ene * self.inv_kt
            beta -= np.mean(beta[beta != -np.inf])
            if self.correction_variant == "additive":
                beta += self.correction.interpolate(pos, "linear", 0.0).reshape(
                    len(pos)
                )
        elif self.correction_variant == "multiplicative":
            # do not use actual energies, just add the smoothed density
            beta += self.correction.interpolate(pos, "linear", 0.0).reshape(len(pos))
            beta -= np.mean(beta[beta != -np.inf])
        return beta

    def random_other(self, num_part: int, excl: int) -> int:
        """Select random particle while excluding the one given as second argument

        :param num_part: total number of particles
        :param excl: particle to exclude
        :return num: random particle
        """
        num = self.rng.integers(num_part - 1)
        if num >= excl:
            num += 1
        return num

    def walker_density_grid(self, grid: np.ndarray, energy: np.ndarray) -> np.ndarray:
        """Calculate the density of walkers and bd-probabilities on a grid

        This function is a relict and currently not used anywhere in the code
        Kept here for possible debugging at a later time

        :param grid: positions to calculate the kernel values
        :param energy: energies of the grid values
        :return array: grid rho beta
        """
        rho = []
        beta = []
        walker_pos = [p.pos for p in self.particles]
        walker_ene = [p.energy for p in self.particles]
        for g, e in zip(grid, energy):
            pos = np.append(g, walker_pos).reshape(
                (len(walker_pos) + 1, walker_pos[1].ndim)
            )  # array with positions as subarrays
            ene = np.append(e, walker_ene)
            # full kernel is needed for probability (normalization)
            rho_g = walker_density(pos, self.bw)
            rho.append(rho_g[0])

            beta_g = np.log(rho_g) + ene * self.inv_kt
            beta.append(beta_g[0] - np.mean(beta_g[beta_g != -np.inf]))

        return np.c_[grid, rho, beta]

    class Stats:
        """Simple data class for grouping the stats

        :param dup_count: number of accepted duplication events
        :param dup_atempts: number of attempted duplication events
        :param kill_count: number of accepted kill events
        :param kill_atempts: number of attempted kill events

        """

        def __init__(
            self, bd_action: "BirthDeath", filename: Optional[str] = None
        ) -> None:
            self.dup_count: int = 0
            self.dup_attempts: int = 0
            self.kill_count: int = 0
            self.kill_attempts: int = 0
            self.stats_filename: Optional[str] = filename

            if self.stats_filename:
                fields = [
                    "timestep",
                    "dup_succ",
                    "dup_attempts",
                    "kill_succ",
                    "kill_attempts",
                ]
                constants = OrderedDict(
                    [
                        ("timestep", bd_action.dt),
                        ("kernel_bandwidth", bd_action.bw),
                        ("kt", bd_action.kt),
                    ]
                )
                initialize_file(self.stats_filename, fields, constants)

        def reset(self) -> None:
            """Set all logging counters to zero"""
            self.dup_count = 0
            self.dup_attempts = 0
            self.kill_count = 0
            self.kill_attempts = 0

        def print(self, step: int, reset: bool = False) -> None:
            """Print birth/death probabilities to file or screen"""
            if self.stats_filename:
                stats = np.array(
                    [
                        step,
                        self.dup_count,
                        self.dup_attempts,
                        self.kill_count,
                        self.kill_attempts,
                    ]
                ).reshape(1, 5)
                with open(self.stats_filename, "ab") as f:
                    np.savetxt(
                        f,
                        stats,
                        delimiter=" ",
                        newline="\n",
                        fmt="%d",
                    )
            else:  # calculate percentages and ratios and write to output
                try:
                    kill_perc = 100 * self.kill_count / self.kill_attempts
                except ZeroDivisionError:
                    kill_perc = np.nan
                try:
                    dup_perc = 100 * self.dup_count / self.dup_attempts
                except ZeroDivisionError:
                    dup_perc = np.nan
                try:
                    ratio_succ = self.dup_count / self.kill_count
                except ZeroDivisionError:
                    ratio_succ = np.nan
                try:
                    ratio_attempts = self.dup_attempts / self.kill_attempts
                except ZeroDivisionError:
                    ratio_attempts = np.nan
                print(f"After {step} time steps:")
                print(
                    "Birth events: "
                    + f"{self.dup_count}/{self.dup_attempts} ({dup_perc:.4}%)"
                )
                print(
                    "Death events: "
                    + f"{self.kill_count}/{self.kill_attempts} ({kill_perc:.4}%)"
                )
                print(
                    "Ratio birth/death: "
                    + f"{ratio_succ:.4} (succesful) / {ratio_attempts:.4} (attemps)"
                )
                print()
            if reset:
                self.reset()


def calc_kernel(dist: np.ndarray, bw: np.ndarray) -> np.ndarray:
    """Return kernel values from the distances to center

    Currently directly returns Gaussian kernel
    other kernels could later be implemented via string argument

    :param dist: array of shape (n_dist, n_dim) with distances per dimensions
    :param bw: bandwidth per dimension
    """
    return (
        1
        / ((2 * np.pi) ** (len(bw) / 2) * np.prod(bw))
        * np.exp(-np.sum(dist**2 / (2 * bw**2), axis=1))
    )


def walker_density(pos: np.ndarray, bw: np.ndarray) -> np.ndarray:
    """Calculate the local density at each walker (average kernel value)

    The actual calculations are done by the different _walker_density functions
    depending on the number of walkers

    :param numpy.ndarray pos: positions of particles
    :param float bw: bandwidth parameter of kernel
    :return numpy.ndarray kernel: kernel value matrix
    """
    if len(pos) <= 10000:  # pdist matrix with maximum 10e8 float64 values
        return _walker_density_pdist(pos, bw)
    else:
        return _walker_density_manual(pos, bw)


def _walker_density_manual(pos: np.ndarray, bw: np.ndarray) -> np.ndarray:
    """Calculate the local density at each walker manually for each walker

    This should be slower than the other variants because it calculates each
    distance twice
    but requires less memory because it is done on a per-walker basis

    :param pos: positions of particles
    :param bw: bandwidth parameter of kernel
    :return density: estimated density at each walker
    """
    n_part = len(pos)
    density = np.empty((n_part))
    for i in range(n_part):
        dist = np.array([(pos[i] - pos[j]) for j in range(n_part)])
        kernel_values = calc_kernel(dist, bw)
        density[i] = np.mean(kernel_values)
    return density


def _walker_density_pdist(pos: np.ndarray, bw: np.ndarray) -> np.ndarray:
    """Calculate the local density at each walker via scipy's pdist

    Uses scipy to calculate a spare distance matrix between all walkers.
    Returns the sum over the Gaussian contributions at each walker.
    Note that the distance matrix becomes very large for many walkers,
    so this is only recommended for up to around 10,000 walkers.

    :param pos: positions of particles
    :param bw: bandwidth parameter of kernel
    :return density: estimated density at each walker
    """
    from scipy.spatial.distance import pdist, squareform  # type: ignore

    n_dim = pos.shape[1]
    if n_dim == 1:  # faster version for 1d, otherwise identical
        dist = pdist(pos, "sqeuclidean")
        height = 1 / (np.sqrt(2 * np.pi) * bw[0])
        gauss = height * np.exp(-dist / (2 * bw[0] ** 2))
        gauss = squareform(gauss)  # sparse representation into full matrix
        np.fill_diagonal(gauss, height)  # diagonal is 0, fill with correct value
    else:
        n_part = pos.shape[0]
        gauss_per_dim = np.empty((n_dim, (n_part * (n_part - 1)) // 2), dtype=np.double)
        heights = 1 / (np.sqrt(2 * np.pi) * bw)
        for i in range(n_dim):
            # significantly faster variant than calling the kernel function
            dist = pdist(pos[:, i].reshape(-1, 1), "sqeuclidean")
            gauss_per_dim[i] = heights[i] * np.exp(-dist / (2 * bw[i] ** 2))
        # multiply directions and convert to full matrix
        gauss = squareform(np.prod(gauss_per_dim, axis=0))
        np.fill_diagonal(gauss, np.prod(heights))  # diagonal is 0 from squareform
    return np.mean(gauss, axis=0)


def dens_kernel_convolution(
    eq_density: grid.Grid, bw: np.ndarray, conv_mode: str
) -> grid.Grid:
    """Return convolution of the a probability density with the kernel

    This is equivalent to doing a kernel density estimation

    In practice only used to calculate K * pi, i.e. the KDE of the equilibrium density

    If the "valid" conv_mode is used the returned grid is smaller than the original one.
    The "same" mode will return a grid with the same ranges, but might have issues
    due to edge effects from the convolution

    :param eq_density: grid with equilibrium probability density of system
    :param bw: bandwidths of the kernel (sigma)
    :param conv_mode: convolution mode to use (affects output size).
                      If 'valid' the resulting correction grid will have a
                      smaller domain than the original eq_density one.
                      If 'same' it will use exactly the ranges of the original grid.
    :return conv: grid holding the convolution values
    """
    kernel_ranges = [(-x, x) for x in 5 * bw]  # cutoff at 5 sigma
    kernel = grid.from_stepsizes(kernel_ranges, eq_density.stepsizes)
    kernel.data = calc_kernel(kernel.points(), bw)
    # direct method is needed to avoid getting negative values instead of really small ones
    return grid.convolve(eq_density, kernel, mode=conv_mode, method="direct")


def calc_additive_correction(
    eq_density: grid.Grid, bw: np.ndarray, conv_mode: str = "same"
) -> grid.Grid:
    """Additive correction for the probabilites due to the Gaussian Kernel

    Calculates the following two terms from the Kernel K and equilibrium walker distribution pi
    .. :math::
    -log((K(x) * \pi(x)) / \pi(x)) + \int (log((K(x) * \pi(x)) / \pi(x))) \pi \mathrm{d}x

    :param eq_density: grid with equilibrium probability density of system
    :param bw: bandwidths of the kernel (sigma)
    :param conv_mode: convolution mode to use. See dens_kernel_convolution() for details.
    :return correction: grid wih the correction values
    """
    conv = dens_kernel_convolution(eq_density, bw, conv_mode)
    if conv_mode == "valid":
        # "valid" convolution shrinks grid --> shrink density as well
        dens_smaller = conv.copy_empty()
        dens_smaller.data = eq_density.interpolate(dens_smaller.points(), "linear")
        eq_density = dens_smaller
    log_term = np.log(conv / eq_density)
    integral_term = nd_trapz(log_term.data * eq_density.data, conv.stepsizes)
    correction = -log_term + integral_term
    if any(n > 101 for n in correction.n_points):
        correction = grid.sparsify(correction, [101] * correction.n_dim, "linear")
    return correction


def nd_trapz(data: np.ndarray, dx: Union[List[float], float]) -> float:
    """Calculate a multidimensional integral via recursive usage of the trapezoidal rule

    Uses numpy's trapz for the 1d integrals

    :param data: values to integrate
    :param dx: distances between datapoints per dimension
    :return integral: integral value
    """
    if isinstance(dx, list):
        if dx:  # list not empty
            # recurse with last dimension integrated
            return nd_trapz(nd_trapz(data, dx=dx[-1]), dx[:-1])
        return data  # innermost iteration gives empty list --> recursion finished
    # single dimension
    return np.trapz(data, dx=dx)<|MERGE_RESOLUTION|>--- conflicted
+++ resolved
@@ -39,12 +39,8 @@
         stride: int,
         bw: Union[List[float], np.ndarray],
         kt: float,
-<<<<<<< HEAD
-        exp_factor: float,
+        rate_factor: Optional[float] = None,
         recalc_probs: bool = False,
-=======
-        rate_factor: Optional[float] = None,
->>>>>>> 341de9d4
         correction_variant: Optional[str] = None,
         eq_density: Optional[grid.Grid] = None,
         seed: Optional[int] = None,
@@ -59,14 +55,10 @@
         :param bw: bandwidth for gaussian kernels per direction
         :param kt: thermal energy of system
         :param rate_factor: factor of probabilities in exponential, default 1
+        :param recalc_probs: Recalculate probabilities after each event
         :param correction_variant: correction from original algorithm
                                    can be "additive", "multiplicative" or None
-<<<<<<< HEAD
-        :param recalc_probs: Recalculate probabilities after each event
-        :param eq_density: Equilibrium probability density of system, (grid, values)
-=======
         :param eq_density: Equilibrium probability density of system
->>>>>>> 341de9d4
         :param seed: Seed for rng (optional)
         :param stats_stride: Print statistics every n time steps
         :param stats_filename: File to print statistics to (optional, else stdout)
@@ -77,13 +69,9 @@
         self.bw: np.ndarray = np.array(bw, dtype=float)
         self.kt: float = kt
         self.inv_kt: float = 1 / kt
-<<<<<<< HEAD
-        self.exp_fac: float = exp_factor or 1.
-        self.recalc_probs: bool = recalc_probs
-=======
         # set default only here to allow passing None as argument
         self.rate_fac: float = rate_factor or 1.0
->>>>>>> 341de9d4
+        self.recalc_probs: bool = recalc_probs
         self.rng: np.random.Generator = np.random.default_rng(seed)
         self.stats_stride: Optional[int] = stats_stride
         self.stats = self.Stats(self, stats_filename)
@@ -146,7 +134,6 @@
         set recalc_probs to change this behavior
         """
         num_part = len(self.particles)
-<<<<<<< HEAD
 
         beta = self.calc_betas()  # initial calculation of betas
         rand = self.rng.random(num_part)  # rng for all at once
@@ -169,34 +156,6 @@
                     self.particles[rand_other] = copy.deepcopy(self.particles[i])
                 if self.recalc_probs:
                     beta = self.calc_betas()
-=======
-        dup_list: List[int] = []
-        kill_list: List[int] = []
-        beta = self.calc_betas()
-        # get number of attempts from betas
-        curr_kill_attempts = np.count_nonzero(beta > 0)
-        self.stats.kill_attempts += curr_kill_attempts
-        self.stats.dup_attempts += num_part - curr_kill_attempts
-
-        # evaluate all at same time not sequentially as in original paper
-        # does it matter?
-        prob = 1 - np.exp(-np.abs(beta) * self.dt * self.rate_fac)
-        rand = self.rng.random(num_part)
-        event_particles = np.where(rand <= prob)[0]
-        self.rng.shuffle(event_particles)
-        for i in event_particles:
-            if i not in kill_list:
-                if beta[i] > 0:
-                    kill_list.append(i)
-                    dup_list.append(self.random_other(num_part, i))
-                    self.stats.kill_count += 1
-                elif beta[i] < 0:
-                    dup_list.append(i)
-                    kill_list.append(self.random_other(num_part, i))
-                    self.stats.dup_count += 1
-
-        return list(zip(dup_list, kill_list))
->>>>>>> 341de9d4
 
     def calc_betas(self) -> np.ndarray:
         """Calculate the birth/death rate for every particle"""
